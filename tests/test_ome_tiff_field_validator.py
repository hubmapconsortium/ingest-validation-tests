--- conflicted
+++ resolved
@@ -73,15 +73,10 @@
         from ome_tiff_field_validator import OmeTiffFieldValidator
 
         validator = self.validator(test_data_fname, assay_type, tmp_path)
-<<<<<<< HEAD
-        validator.cfg_list.append(self.test_config_entry)
-        jsonschema.validate(validator.cfg_list, validator.cfg_schema)
-=======
         validator.schema_regex_mapping[
             Path(__file__).parent.parent / "test_data/test_ome_tiff_field_schema_default.xsd"
         ] = ["test_dataset_type"]
         validator.get_schemas()
->>>>>>> 3091ac9d
         errors = validator.collect_errors(coreuse=4)[:]
         validator.schema_regex_mapping = OmeTiffFieldValidator.schema_regex_mapping
         validator.get_schemas()
