"""
Test for some common errors in the directory and file structure of publications.
"""

import json
import re
from pathlib import Path
from typing import List

import frontmatter
from ingest_validation_tools.plugin_validator import Validator


class PublicationValidator(Validator):
    """
    Test for some common errors in the directory and file structure of
    publications.
    """

    description = "Test for common problems found in publications"
    cost = 1.0
<<<<<<< HEAD
    base_url_re = r'(\s*\{\{\s*base_url\s*\}\})/(.*)'
    url_re = r'[Uu][Rr][Ll]'
    required = "publications"
=======
    base_url_re = r"(\s*\{\{\s*base_url\s*\}\})/(.*)"
    url_re = r"[Uu][Rr][Ll]"
>>>>>>> 39be208a

    def collect_errors(self, **kwargs) -> List[str]:
        """
        Return the errors found by this validator
        """
<<<<<<< HEAD
        if (
            self.required not in self.contains
            and self.assay_type.lower() != self.required
        ):
=======
        del kwargs
        if self.assay_type != "Publication":
>>>>>>> 39be208a
            return []  # We only test Publication data
        rslt = []
        for path in self.paths:
            try:
                vignette_path = path / "vignettes"
                assert vignette_path.is_dir(), "vignettes not found or not a directory"
                for this_vignette_path in vignette_path.glob("*"):
                    assert this_vignette_path.is_dir(), (
                        f"Found the non-dir {this_vignette_path}" " in vignettes"
                    )
                    this_vignette_all_paths = set(this_vignette_path.glob("*"))
                    if not all(pth.is_file() for pth in this_vignette_all_paths):
                        raise AssertionError("Found a subdirectory in a vignette")
                    md_found = False
                    vig_figures = []
                    for md_path in this_vignette_path.glob("*.md"):
                        if md_found:
                            raise AssertionError("A vignette has more than one markdown file")
                        else:
                            md_found = True
                        vig_fm = frontmatter.loads(md_path.read_text())
                        for key in ["name", "figures"]:
                            assert key in vig_fm.metadata, (
                                "vignette markdown is incorrectly" f" formatted or has no {key}"
                            )
                        for fig_dict in vig_fm.metadata["figures"]:
                            assert "file" in fig_dict, "figure dict does not reference a file"
                            assert "name" in fig_dict, "figure dict does not provide a name"
                            vig_figures.append(fig_dict["file"])
                        this_vignette_all_paths.remove(md_path)
                        for fname in vig_figures:
                            rslt.extend(
                                self.validate_vitessce_config(this_vignette_path / fname, path)
                            )
                            this_vignette_all_paths.remove(this_vignette_path / fname)
                    assert not this_vignette_all_paths, (
                        "unexpected files in vignette:"
                        f" {list(str(elt) for elt in this_vignette_all_paths)}"
                    )

            except AssertionError as excp:
                rslt.append(str(excp))

        return rslt

    def url_search_iter(self, root):
        if isinstance(root, list):
            for elt in root:
                for key, val in self.url_search_iter(elt):
                    yield key, val
        elif isinstance(root, dict):
            for elt in root:
                if re.search(self.url_re, elt):
                    val = root[elt]
                    yield elt, val
                else:
                    for key, val in self.url_search_iter(root[elt]):
                        yield key, val
        elif isinstance(root, (str, int, float)):
            pass
        elif root is None:
            pass
        else:
            raise AssertionError(f"what is {root} of type {type(root)} ?")

    def validate_vitessce_config(self, json_path, path):
        rslt = []
        with open(json_path) as f:
            dct = json.load(f)
            for _, val in self.url_search_iter(dct):
                try:
                    match = re.match(self.base_url_re, val)
                    if match:  # it starts with {{ base_url }}
                        extra_url = match.group(2)
                        data_path = path / "data" / extra_url
                        assert data_path.exists(), (
                            "expected data file" f" {Path('data') / extra_url} is absent"
                        )

                except AssertionError as excp:
                    rslt.append(str(excp))
        return rslt<|MERGE_RESOLUTION|>--- conflicted
+++ resolved
@@ -19,28 +19,16 @@
 
     description = "Test for common problems found in publications"
     cost = 1.0
-<<<<<<< HEAD
-    base_url_re = r'(\s*\{\{\s*base_url\s*\}\})/(.*)'
-    url_re = r'[Uu][Rr][Ll]'
-    required = "publications"
-=======
     base_url_re = r"(\s*\{\{\s*base_url\s*\}\})/(.*)"
     url_re = r"[Uu][Rr][Ll]"
->>>>>>> 39be208a
+    required = "publications"
 
     def collect_errors(self, **kwargs) -> List[str]:
         """
         Return the errors found by this validator
         """
-<<<<<<< HEAD
-        if (
-            self.required not in self.contains
-            and self.assay_type.lower() != self.required
-        ):
-=======
         del kwargs
-        if self.assay_type != "Publication":
->>>>>>> 39be208a
+        if self.required not in self.contains and self.assay_type.lower() != self.required:
             return []  # We only test Publication data
         rslt = []
         for path in self.paths:
