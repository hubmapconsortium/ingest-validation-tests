"""
Test for some common errors in the directory and file structure of CODEX datasets.
"""

from typing import List

import pandas as pd
from ingest_validation_tools.plugin_validator import Validator


class QuitNowException(Exception):
    """
    Signal exit from this validation test
    """

    pass


def _split_cycle_dir_string(cycle_str):
    """
    Given a cycle-and-region directory name, split out the cyle and region numbers
    """
    words = cycle_str.split("_")
    assert len(words) >= 2, f'Directory string "{cycle_str}" has unexpected form'
    assert words[0].startswith("cyc"), (
        f'directory string "{cycle_str}" does' ' not start with "cyc"'
    )
    try:
        cyc_id = int(words[0][len("cyc") :])
    except ValueError:
        raise AssertionError(f'Directory string "{cycle_str}" cycle number is' " not an integer")
    assert words[1].startswith("reg"), f'Directory string "{cycle_str}" does' ' not include "_reg"'
    try:
        reg_id = int(words[1][len("reg") :])
    except ValueError:
        raise AssertionError(f'Directory string "{cycle_str}" region number is' " not an integer")
    return cyc_id, reg_id


class CodexCommonErrorsValidator(Validator):
    """
    Test for some common errors in the directory and file structure of
    CODEX datasets.
    """

    description = "Test for common problems found in CODEX"
    cost = 1.0
<<<<<<< HEAD
    required = "codex"
=======
>>>>>>> 39be208a

    def collect_errors(self, **kwargs) -> List[str]:
        """
        Return the errors found by this validator
        """
<<<<<<< HEAD
        if (
            self.required not in self.contains
            and self.assay_type.lower() != self.required
        ):
=======
        del kwargs
        if self.assay_type != "CODEX":
>>>>>>> 39be208a
            return []  # We only test CODEX data
        rslts = []
        for path in self.paths:
            rslt = []
            try:
                # is the raw/src_ directory present?
                prefix = None
                if (path / "raw").is_dir():
                    prefix = path / "raw"
                else:
                    for candidate in path.glob("src_*"):
                        prefix = candidate
                if prefix is None:
                    rslt.append("The raw/src_ subdirectory is missing?")
                    raise QuitNowException()

                # Does dataset.json exist?  If so, 'new CODEX' syntax rules
                # are in effect
                dataset_json_exists = False
                any_dataset_json_exists = False
                for candidate in path.glob("**/dataset.json"):
                    any_dataset_json_exists = True
                    if candidate == prefix / "dataset.json":
                        dataset_json_exists = True
                if dataset_json_exists:
                    print("FOUND dataset.json; skipping further analysis")
                    raise QuitNowException()
                elif any_dataset_json_exists:
                    rslt.append("A dataset.json file exists but" " is in the wrong place")

                # is the segmentation.json file on the right side?
                found = False
                right_place = False
                for filepath in path.glob("*/[Ss]egmentation.json"):
                    rel_path = filepath.relative_to(path)
                    found = True
                    if str(rel_path).startswith(("raw", "src_")):
                        right_place = True
                if found:
                    if right_place:
                        pass
                    else:
                        rslt.append("The segmentation.json file is in the wrong subdirectory")
                else:
                    rslt.append("The segmentation.json file is missing or misplaced")

                # Does the channelnames.txt file exist?
                channelnames_txt_path = prefix / "channelnames.txt"
                if not channelnames_txt_path.is_file():
                    # sometimes we see this variant
                    channelnames_txt_path = prefix / "channelNames.txt"
                    if not channelnames_txt_path.is_file():
                        rslt.append("channelnames.txt is missing")
                        raise QuitNowException()

                # Parse channelnames.txt into a dataframe
                try:
                    cn_df = pd.read_csv(str(channelnames_txt_path), header=None)
                except Exception:
                    rslt.append(f"Unexpected error reading {channelnames_txt_path}")
                    raise QuitNowException()
                if len(cn_df.columns) != 1:
                    rslt.append(f"Unexpected format for {channelnames_txt_path}")
                    raise QuitNowException()

                # Does the channelnames_report.csv file exist?
                report_csv_path = prefix / "channelnames_report.csv"
                if report_csv_path.is_file():
                    # Parse channelnames_report.txt into a dataframe
                    try:
                        rpt_df = pd.read_csv(str(report_csv_path), sep=",", header=None)
                    except Exception:
                        rslt.append(f"Unexpected error reading {report_csv_path}")
                        raise QuitNowException()
                    if len(rpt_df) == len(cn_df) + 1:
                        # channelnames_report.csv appears to have a header
                        try:
                            rpt_df = pd.read_csv(str(report_csv_path), sep=",")
                        except Exception:
                            rslt.append(f"Unexpected error reading {report_csv_path}")
                            raise QuitNowException()
                    if len(rpt_df.columns) != 2:
                        rslt.append(
                            f"Could not parse {report_csv_path}." " Is it a comma-separated table?"
                        )
                        raise QuitNowException()
                    col_0, col_1 = rpt_df.columns
                    rpt_df = rpt_df.rename(columns={col_0: "Marker", col_1: "Result"})
                    # Do they match?
                    rpt_df["other"] = cn_df[0]
                    mismatches_df = rpt_df[rpt_df["other"] != rpt_df["Marker"]]
                    if len(mismatches_df) != 0:
                        for idx, row in mismatches_df.iterrows():
                            rslt.append(
                                f"{channelnames_txt_path.name} does not"
                                " match channelnames_report.txt"
                                f' on line {idx}: {row["other"]} vs {row["Marker"]}'
                            )
                        raise QuitNowException()
                else:
                    rpt_df = None

                # Tabulate the cycle and region info
                all_cycle_dirs = []
                for glob_str in ["cyc*", "Cyc*"]:
                    for pth in prefix.glob(glob_str):
                        if pth.is_dir():
                            all_cycle_dirs.append(str(pth.stem).lower())
                cycles = []
                regions = []
                failures = []
                for cyc_dir in all_cycle_dirs:
                    try:
                        cyc_id, reg_id = _split_cycle_dir_string(cyc_dir)
                        cycles.append(cyc_id)
                        regions.append(reg_id)
                    except AssertionError as excp:
                        failures.append(str(excp))
                if failures:
                    rslt += failures
                    raise QuitNowException()
                total_entries = len(cycles)
                cycles = list(set(cycles))
                cycles.sort()
                regions = list(set(regions))
                regions.sort()
                failures = []
                # First cycle must be 1
                if cycles[0] != 1:
                    failures.append("Cycle numbering does not start at 1")
                # First region must be 1
                if regions[0] != 1:
                    failures.append("Region numbering does not start at 1")
                # Cycle range must be contiguous ints
                if cycles != list(range(cycles[0], cycles[-1] + 1)):
                    failures.append("Cycle numbers are not contiguous")
                # Region range must be contiguous ints
                if regions != list(range(regions[0], regions[-1] + 1)):
                    failures.append("Region numbers are not contiguous")
                # All cycle, region pairs must be present
                if len(cycles) * len(regions) != total_entries:
                    failures.append("Not all cycle/region pairs are present")
                # Total number of channels / total number of cycles must be integer,
                # excluding any HandE channels
                total_channel_count = len(cn_df)
                h_and_e_channel_count = len(cn_df[cn_df[0].str.startswith("HandE")])
                channels_per_cycle = (total_channel_count - h_and_e_channel_count) / len(cycles)
                if channels_per_cycle != int(channels_per_cycle):
                    failures.append("The number of channels per cycle is not constant")
                if failures:
                    rslt += failures
                    raise QuitNowException()
                if type(rslt) is list:
                    rslts.extend(rslt)
                else:
                    rslts.append(rslt)

            except QuitNowException:
                if type(rslt) is list:
                    rslts.extend(rslt)
                else:
                    rslts.append(rslt)
                pass
        return rslts<|MERGE_RESOLUTION|>--- conflicted
+++ resolved
@@ -45,24 +45,14 @@
 
     description = "Test for common problems found in CODEX"
     cost = 1.0
-<<<<<<< HEAD
     required = "codex"
-=======
->>>>>>> 39be208a
 
     def collect_errors(self, **kwargs) -> List[str]:
         """
         Return the errors found by this validator
         """
-<<<<<<< HEAD
-        if (
-            self.required not in self.contains
-            and self.assay_type.lower() != self.required
-        ):
-=======
         del kwargs
-        if self.assay_type != "CODEX":
->>>>>>> 39be208a
+        if self.required not in self.contains and self.assay_type.lower() != self.required:
             return []  # We only test CODEX data
         rslts = []
         for path in self.paths:
